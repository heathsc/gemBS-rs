--- conflicted
+++ resolved
@@ -159,18 +159,10 @@
 					},
 					ReadState::Present(x) => {
 						if map.is_last() {
-<<<<<<< HEAD
 						  let rpair = match reads[*x].as_mut() {
 						     Some(rp) => rp,
 							   None => panic!("Read {} appears multiple times\n", id),  
 	            };
-							// let rpair = reads[*x].as_mut().expect("Missing pair for read");
-=======
-							let rpair = match reads[*x].as_mut() {
-                                Some(rp) => rp,
-                                None => panic!("Read {} appears multiple times\n", id),  
-                            };
->>>>>>> 47530e96
 							let (filter, rflag) = rpair.check_pair(&mut read, &cfg.conf_hash);
 							if filter {
 								fs_stats.add_read_level_count(rflag, brec.l_qseq() as usize);
